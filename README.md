<<<<<<< HEAD
# bath-hack-25
=======
# MeowWare / Bonnie Buddy
## Requirements
You will need:
- Rust (Nightly, use `rustup toolchain install nightly` then `rustup default nightly`)
- On Linux:
    - LLD
- On Windows:
    - Visual Studio Build Tools 2017 or newer ([](https://visualstudio.microsoft.com/downloads/#build-tools-for-visual-studio-2022))
- On MacOS:
    - XCode Tools `xcode-select --install`

## Running
Simply run:
```
cargo run --release
```
(this might take a while, do not fret).

## Stopping
Try pressing `q`!
>>>>>>> 80306437
<|MERGE_RESOLUTION|>--- conflicted
+++ resolved
@@ -1,6 +1,3 @@
-<<<<<<< HEAD
-# bath-hack-25
-=======
 # MeowWare / Bonnie Buddy
 ## Requirements
 You will need:
@@ -20,5 +17,4 @@
 (this might take a while, do not fret).
 
 ## Stopping
-Try pressing `q`!
->>>>>>> 80306437
+Try pressing `q`!